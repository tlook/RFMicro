--- conflicted
+++ resolved
@@ -606,13 +606,7 @@
     return
 
 
-<<<<<<< HEAD
 def optimize_radiation():
     """
     optimize antenna tilt
-    """
-=======
-# plot_MMSE()
-print(W2dBm(.0008))
-
->>>>>>> 5c4f88e7
+    """